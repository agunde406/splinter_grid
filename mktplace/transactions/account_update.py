# Copyright 2016 Intel Corporation
#
# Licensed under the Apache License, Version 2.0 (the "License");
# you may not use this file except in compliance with the License.
# You may obtain a copy of the License at
#
#     http://www.apache.org/licenses/LICENSE-2.0
#
# Unless required by applicable law or agreed to in writing, software
# distributed under the License is distributed on an "AS IS" BASIS,
# WITHOUT WARRANTIES OR CONDITIONS OF ANY KIND, either express or implied.
# See the License for the specific language governing permissions and
# limitations under the License.
# ------------------------------------------------------------------------------

import logging

from mktplace.transactions import market_place_object_update
from mktplace.transactions import participant_update

logger = logging.getLogger(__name__)


class AccountObject(market_place_object_update.MarketPlaceObject):
    ObjectTypeName = 'Account'

    @classmethod
    def is_valid_object(cls, store, objectid):
        obj = cls.get_valid_object(store, objectid)
        if not obj:
            return False

        if not participant_update.ParticipantObject.is_valid_object(
                store, obj.get('creator')):
            return False

        return True

    def __init__(self, objectid=None, minfo={}):
        super(AccountObject, self).__init__(objectid, minfo)

        self.CreatorID = minfo.get('creator', '**UNKNOWN**')
        self.Description = minfo.get('description', '')
        self.Name = minfo.get('name', '')

    def dump(self):
        result = super(AccountObject, self).dump()

        result['creator'] = self.CreatorID
        result['description'] = self.Description
        result['name'] = self.Name

        return result


class Register(market_place_object_update.Register):
    UpdateType = '/mktplace.transactions.AccountUpdate/Register'
    ObjectType = AccountObject
    CreatorType = participant_update.ParticipantObject

    def __init__(self, transaction=None, minfo={}):
        super(Register, self).__init__(transaction, minfo)

        self.CreatorID = minfo.get('CreatorID', '**UNKNOWN**')
        self.Description = minfo.get('Description', '')
        self.Name = minfo.get('Name', '')

    @property
    def References(self):
        return [self.CreatorID]

    def is_valid(self, store):
        if not super(Register, self).is_valid(store):
            return False

        if not self.is_permitted(store):
            return False

        return True

    def apply(self, store):
        pobj = self.ObjectType(self.ObjectID)

        pobj.CreatorID = self.CreatorID
        pobj.Description = self.Description
        pobj.Name = self.Name

        store[self.ObjectID] = pobj.dump()

    def dump(self):
        result = super(Register, self).dump()

        result['CreatorID'] = self.CreatorID
        result['Description'] = self.Description
        result['Name'] = self.Name

        return result


class Unregister(market_place_object_update.Unregister):
    UpdateType = '/mktplace.transactions.AccountUpdate/Unregister'
    ObjectType = AccountObject
    CreatorType = participant_update.ParticipantObject

    def __init__(self, transaction=None, minfo={}):
        super(Unregister, self).__init__(transaction, minfo)

    @property
    def References(self):
        return []

    def is_valid(self, store):
        if not super(Unregister, self).is_valid(store):
            return False

        if not self.is_permitted(store):
            return False

        return True


<<<<<<< HEAD
class UpdateDescription(market_place_object_update.UpdateDescription) :
=======
class UpdateDescription(market_place_object_update.UpdateDescription):
>>>>>>> b9d3af8b
    UpdateType = '/mktplace.transactions.AccountUpdate/UpdateDescription'
    ObjectType = AccountObject
    CreatorType = participant_update.ParticipantObject


<<<<<<< HEAD
class UpdateName(market_place_object_update.UpdateName) :
=======
class UpdateName(market_place_object_update.UpdateName):
>>>>>>> b9d3af8b
    UpdateType = '/mktplace.transactions.AccountUpdate/UpdateName'
    ObjectType = AccountObject
    CreatorType = participant_update.ParticipantObject<|MERGE_RESOLUTION|>--- conflicted
+++ resolved
@@ -119,21 +119,13 @@
         return True
 
 
-<<<<<<< HEAD
-class UpdateDescription(market_place_object_update.UpdateDescription) :
-=======
 class UpdateDescription(market_place_object_update.UpdateDescription):
->>>>>>> b9d3af8b
     UpdateType = '/mktplace.transactions.AccountUpdate/UpdateDescription'
     ObjectType = AccountObject
     CreatorType = participant_update.ParticipantObject
 
 
-<<<<<<< HEAD
-class UpdateName(market_place_object_update.UpdateName) :
-=======
 class UpdateName(market_place_object_update.UpdateName):
->>>>>>> b9d3af8b
     UpdateType = '/mktplace.transactions.AccountUpdate/UpdateName'
     ObjectType = AccountObject
     CreatorType = participant_update.ParticipantObject